--- conflicted
+++ resolved
@@ -1,11 +1,6 @@
-<<<<<<< HEAD
-=======
 """
 CGP module for managing particle type initial conditions.
 """
-import os
-import pathlib as pt
->>>>>>> b8701dcb
 from collections import OrderedDict, defaultdict
 from pathlib import Path
 
