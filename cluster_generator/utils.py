"""
Utility functions for basic functionality of the py:module:`cluster_generator` package.
"""
import functools
import logging
import multiprocessing
import os
import pathlib as pt
import sys

import matplotlib.pyplot as plt
import numpy as np
import yaml
from more_itertools import always_iterable
from numpy.random import RandomState
from scipy.integrate import quad
from unyt import kpc
from unyt import physical_constants as pc
from unyt import unyt_array, unyt_quantity

# -- configuration directory -- #
_config_directory = os.path.join(pt.Path(__file__).parents[0], "bin", "config.yaml")


# defining the custom yaml loader for unit-ed objects
def _yaml_unit_constructor(loader: yaml.FullLoader, node: yaml.nodes.MappingNode):
    kw = loader.construct_mapping(node)
    i_s = kw["input_scalar"]
    del kw["input_scalar"]
    return unyt_array(i_s, **kw)


def _yaml_lambda_loader(loader: yaml.FullLoader, node: yaml.nodes.ScalarNode):
    return eval(loader.construct_scalar(node))


def _get_loader():
    loader = yaml.FullLoader
    loader.add_constructor("!unyt", _yaml_unit_constructor)
    loader.add_constructor("!lambda", _yaml_lambda_loader)
    return loader


try:
    with open(_config_directory, "r+") as config_file:
        cgparams = yaml.load(config_file, _get_loader())

except FileNotFoundError as er:
    raise FileNotFoundError(
        f"Couldn't find the configuration file! Is it at {_config_directory}? Error = {er.__repr__()}"
    )
except yaml.YAMLError as er:
    raise yaml.YAMLError(
        f"The configuration file is corrupted! Error = {er.__repr__()}"
    )


stream = (
    sys.stdout
    if cgparams["system"]["logging"]["main"]["stream"] in ["STDOUT", "stdout"]
    else sys.stderr
)
cgLogger = logging.getLogger("cluster_generator")

cg_sh = logging.StreamHandler(stream=stream)

# create formatter and add it to the handlers
formatter = logging.Formatter(cgparams["system"]["logging"]["main"]["format"])
cg_sh.setFormatter(formatter)
# add the handler to the logger
cgLogger.addHandler(cg_sh)
cgLogger.setLevel(cgparams["system"]["logging"]["main"]["level"])
cgLogger.propagate = False

mylog = cgLogger

# -- Setting up the developer debugger -- #
devLogger = logging.getLogger("development_logger")

if cgparams["system"]["logging"]["developer"][
    "enabled"
]:  # --> We do want to use the development logger.
    # -- checking if the user has specified a directory -- #
    if cgparams["system"]["logging"]["developer"]["output_directory"] is not None:
        from datetime import datetime

        dv_fh = logging.FileHandler(
            os.path.join(
                cgparams["system"]["logging"]["developer"]["output_directory"],
                f"{datetime.now().strftime('%m-%d-%y_%H-%M-%S')}.log",
            )
        )

        # adding the formatter
        dv_formatter = logging.Formatter(
            cgparams["system"]["logging"]["main"]["format"]
        )

        dv_fh.setFormatter(dv_formatter)
        devLogger.addHandler(dv_fh)
        devLogger.setLevel("DEBUG")
        devLogger.propagate = False

    else:
        mylog.warning(
            "User enabled development logger but did not specify output directory. Dev logger will not be used."
        )
else:
    devLogger.propagate = False
    devLogger.disabled = True


class LogMute:
    """Context manager for muting logging output."""

    def __init__(self, logger):
        self.logger = logger

    def __enter__(self):
        self.logger.disabled = True

    def __exit__(self, exc_type, exc_val, exc_tb):
        self.logger.disabled = False


def _enforce_style(func):
    """Enforces the mpl style."""

    @functools.wraps(func)
    def wrapper(*args, **kwargs):
        _rcp_copy = plt.rcParams.copy()

        for _k, _v in cgparams["plotting"]["defaults"].items():
            plt.rcParams[_k] = _v

        out = func(*args, **kwargs)

        plt.rcParams = _rcp_copy
        del _rcp_copy

        return out

    return wrapper


mp = (pc.mp).to("Msun")
G = (pc.G).to("kpc**3/Msun/Myr**2")
kboltz = (pc.kboltz).to("Msun*kpc**2/Myr**2/K")
kpc_to_cm = (1.0 * kpc).to_value("cm")

X_H = cgparams["physics"]["hydrogen_abundance"]
mu = 1.0 / (2.0 * X_H + 0.75 * (1.0 - X_H))
mue = 1.0 / (X_H + 0.5 * (1.0 - X_H))

# -- Utility functions -- #
_truncator_function = lambda a, r, x: 1 / (1 + (x / r) ** a)


class TimeoutException(Exception):
    """Exception raised when function runs out of runtime allocaiton."""

    def __init__(self, msg="", func=None, max_time=None):
        self.msg = f"{msg} -- {str(func)} -- max_time={max_time} s"


def _daemon_process_runner(*args, **kwargs):
    # Runs the function specified in the kwargs in a daemon process #

    send_end = kwargs.pop("__send_end")
    function = kwargs.pop("__function")

    try:
        result = function(*args, **kwargs)
    except Exception as e:
        send_end.send(e)
        return

    send_end.send(result)


def time_limit(function, max_execution_time, *args, **kwargs):
<<<<<<< HEAD
    """
    Assert a maximal time limit on functions with potentially problematic / unbounded execution times.

    .. warning::

        This function launches a daemon process.

    Parameters
    ----------
    function: callable
        The function to run under the time limit.
    max_execution_time: float
        The maximum runtime in seconds.
    args:
        arguments to pass to the function.
    kwargs: optional
        keyword arguments to pass to the function.

    """
=======
    """Run the function under a time limit."""
>>>>>>> d0dd1935
    import time

    from tqdm import tqdm

    recv_end, send_end = multiprocessing.Pipe(False)
    kwargs["__send_end"] = send_end
    kwargs["__function"] = function

    tqdm_kwargs = {}
    for key in ["desc"]:
        if key in kwargs:
            tqdm_kwargs[key] = kwargs.pop(key)

    N = 1000

    p = multiprocessing.Process(target=_daemon_process_runner, args=args, kwargs=kwargs)
    p.start()

    for _ in tqdm(
        range(N),
        **tqdm_kwargs,
        bar_format="{desc}: {percentage:3.0f}%|{bar}| [{elapsed}<{remaining} - {postfix}]",
        colour="green",
        leave=False,
    ):
        time.sleep(max_execution_time / 1000)

        if not p.is_alive():
            p.join()
            result = recv_end.recv()
            break

    if p.is_alive():
        p.terminate()
        p.join()
        raise TimeoutException(
            "Failed to complete process within time limit.",
            func=function,
            max_time=max_execution_time,
        )
    else:
        p.join()
        result = recv_end.recv()

    if isinstance(result, Exception):
        raise result
    else:
        return result


def truncate_spline(f, r_t, a):
    r"""
    Takes the function ``f`` and returns a truncated equivalent of it, which becomes

    .. math::
    f'(x) = f(r_t) \left(\frac{x}{r_t}\right)**(r_t*df/dx(r_t)/f(r_t))

    This preserves the slope and continuity of the function be yields a monotonic power law at large :math:`r`.

    Parameters
    ----------
    f: InterpolatedUnivariateSpline
        The function to truncate
    r_t: float
        The scale radius
    a: float
        Truncation rate. Higher values cause transition more quickly about :math:`r_t`.

    Returns
    -------
    callable
        The new function.

    """
    _gamma = r_t * f(r_t, 1) / f(r_t)  # This is the slope.
    return lambda x, g=_gamma, a=a, r=r_t: f(x) * _truncator_function(a, r, x) + (
        1 - _truncator_function(a, r, x)
    ) * (f(r) * _truncator_function(-g, r, x))


def integrate_mass(profile, rr):
    """Integrates over a profile with spherical volume element"""
    mass_int = lambda r: profile(r) * r * r
    mass = np.zeros(rr.shape)
    for i, r in enumerate(rr):
        mass[i] = 4.0 * np.pi * quad(mass_int, 0, r)[0]
    return mass


def integrate(profile, rr):
    """Integrate over the radii"""
    ret = np.zeros(rr.shape)
    rmax = rr[-1]
    for i, r in enumerate(rr):
        ret[i] = quad(profile, r, rmax)[0]
    return ret


def integrate_toinf(profile, rr):
    """Integrate to infinity"""
    ret = np.zeros(rr.shape)
    rmax = rr[-1]
    for i, r in enumerate(rr):
        ret[i] = quad(profile, r, rmax)[0]
    ret[:] += quad(profile, rmax, np.inf, limit=100)[0]
    return ret


def generate_particle_radii(r, m, num_particles, r_max=None, prng=None):
    """Inverse sampling method to generate particle radii."""
    prng = parse_prng(prng)
    if r_max is None:
        ridx = r.size
    else:
        ridx = np.searchsorted(r, r_max)
    mtot = m[ridx - 1]
    u = prng.uniform(size=num_particles)
    P_r = np.insert(m[:ridx], 0, 0.0)
    P_r /= P_r[-1]
    r = np.insert(r[:ridx], 0, 0.0)
    radius = np.interp(u, P_r, r, left=0.0, right=1.0)
    return radius, mtot


<<<<<<< HEAD
=======
def build_yt_dataset_fields(grid, models, domain_dimensions, centers, velocities):
    """Build the yt dataset files."""
    from cluster_generator.model import ClusterModel

    # -- Segmenting the fields by type -- #
    _added_fields = [
        "density",
        "pressure",
        "dark_matter_density",
        "stellar_density",
        "gravitational_potential",
    ]
    _mass_weighted_fields = ["temperature"]
    _mass_weighted_nonfields = ["velocity_x", "velocity_y", "velocity_z"]
    units = {
        "density": "Msun/kpc**3",
        "pressure": "Msun/kpc/Myr**2",
        "dark_matter_density": "Msun/kpc**3",
        "stellar_density": "Msun/kpc**3",
        "temperature": "K",
        "gravitational_potential": "kpc**2/Myr**2",
        "velocity_x": "kpc/Myr",
        "velocity_y": "kpc/Myr",
        "velocity_z": "kpc/Myr",
        "magnetic_field_strength": "G",
    }

    # -- Sanity Checks -- #
    models = ensure_list(models)

    for mid, model in enumerate(models):
        if isinstance(model, str):
            models[mid] = ClusterModel.from_h5_file(model)

    centers = ensure_ytarray(centers, "kpc")
    velocities = ensure_ytarray(velocities, "kpc/Myr")

    mylog.info("Building yt dataset structure...")

    x, y, z = grid
    fields = _added_fields + _mass_weighted_fields
    data = {}
    for i, p in enumerate(models):
        xx = x - centers.d[i][0]
        yy = y - centers.d[i][1]
        zz = z - centers.d[i][2]
        rr = np.sqrt(xx * xx + yy * yy + zz * zz)
        fd = InterpolatedUnivariateSpline(p["radius"].d, p["density"].d)

        # -- Managing constituent fields -- #
        for field in fields:
            if field not in p:  # We don't have this data, don't do anything.
                continue
            else:
                # Managing units
                try:
                    p[field] = p[field].to(units[field])
                except exceptions.UnitConversionError as error:
                    if field == "temperature":
                        p[field] = p[field].to("K", equivalence="thermal")
                    else:
                        raise error

            if (
                field not in data
            ):  # This data needs to be initialized in the data object.
                data[field] = unyt_array(np.zeros(domain_dimensions), units[field])

            f = InterpolatedUnivariateSpline(p["radius"].d, p[field].d)

            if field in _added_fields:
                data[field] += unyt_array(f(rr), units[field])  # Just add the values
            elif field in _mass_weighted_fields:
                data[field] += unyt_array(
                    f(rr) * fd(rr), Unit(units[field])
                )  # Density weighted values

        # -- Managing Velocities -- #
        for j, field in enumerate(_mass_weighted_nonfields):
            if field not in data:
                data[field] = unyt_array(np.zeros(domain_dimensions), units[field])

            # We do need to add it #
            data[field] += unyt_array(velocities.d[i][j] * fd(rr), Unit(units[field]))

    if "density" in data:
        for field in _mass_weighted_fields + _mass_weighted_nonfields:
            data[field] /= data["density"].d
    else:
        mylog.warning(
            "Failed to obtain a density profile, many fields may be inaccurate."
        )

    return data


>>>>>>> d0dd1935
def ensure_ytquantity(x, default_units):
    """Ensures the quantity has units"""
    if isinstance(x, unyt_quantity):
        return unyt_quantity(x.v, x.units).in_units(default_units)
    elif isinstance(x, tuple):
        return unyt_quantity(x[0], x[1]).in_units(default_units)
    else:
        return unyt_quantity(x, default_units)


def ensure_ytarray(arr, units):
    """Ensures the array is a united array"""
    if not isinstance(arr, unyt_array):
        arr = unyt_array(arr, units)
    return arr.to(units)


def parse_prng(prng):
    """Grabs random state"""
    if isinstance(prng, RandomState):
        return prng
    else:
        return RandomState(prng)


def ensure_list(x):
    """Force x to be a list"""
    return list(always_iterable(x))<|MERGE_RESOLUTION|>--- conflicted
+++ resolved
@@ -179,7 +179,6 @@
 
 
 def time_limit(function, max_execution_time, *args, **kwargs):
-<<<<<<< HEAD
     """
     Assert a maximal time limit on functions with potentially problematic / unbounded execution times.
 
@@ -199,9 +198,6 @@
         keyword arguments to pass to the function.
 
     """
-=======
-    """Run the function under a time limit."""
->>>>>>> d0dd1935
     import time
 
     from tqdm import tqdm
@@ -326,105 +322,7 @@
     return radius, mtot
 
 
-<<<<<<< HEAD
-=======
-def build_yt_dataset_fields(grid, models, domain_dimensions, centers, velocities):
-    """Build the yt dataset files."""
-    from cluster_generator.model import ClusterModel
-
-    # -- Segmenting the fields by type -- #
-    _added_fields = [
-        "density",
-        "pressure",
-        "dark_matter_density",
-        "stellar_density",
-        "gravitational_potential",
-    ]
-    _mass_weighted_fields = ["temperature"]
-    _mass_weighted_nonfields = ["velocity_x", "velocity_y", "velocity_z"]
-    units = {
-        "density": "Msun/kpc**3",
-        "pressure": "Msun/kpc/Myr**2",
-        "dark_matter_density": "Msun/kpc**3",
-        "stellar_density": "Msun/kpc**3",
-        "temperature": "K",
-        "gravitational_potential": "kpc**2/Myr**2",
-        "velocity_x": "kpc/Myr",
-        "velocity_y": "kpc/Myr",
-        "velocity_z": "kpc/Myr",
-        "magnetic_field_strength": "G",
-    }
-
-    # -- Sanity Checks -- #
-    models = ensure_list(models)
-
-    for mid, model in enumerate(models):
-        if isinstance(model, str):
-            models[mid] = ClusterModel.from_h5_file(model)
-
-    centers = ensure_ytarray(centers, "kpc")
-    velocities = ensure_ytarray(velocities, "kpc/Myr")
-
-    mylog.info("Building yt dataset structure...")
-
-    x, y, z = grid
-    fields = _added_fields + _mass_weighted_fields
-    data = {}
-    for i, p in enumerate(models):
-        xx = x - centers.d[i][0]
-        yy = y - centers.d[i][1]
-        zz = z - centers.d[i][2]
-        rr = np.sqrt(xx * xx + yy * yy + zz * zz)
-        fd = InterpolatedUnivariateSpline(p["radius"].d, p["density"].d)
-
-        # -- Managing constituent fields -- #
-        for field in fields:
-            if field not in p:  # We don't have this data, don't do anything.
-                continue
-            else:
-                # Managing units
-                try:
-                    p[field] = p[field].to(units[field])
-                except exceptions.UnitConversionError as error:
-                    if field == "temperature":
-                        p[field] = p[field].to("K", equivalence="thermal")
-                    else:
-                        raise error
-
-            if (
-                field not in data
-            ):  # This data needs to be initialized in the data object.
-                data[field] = unyt_array(np.zeros(domain_dimensions), units[field])
-
-            f = InterpolatedUnivariateSpline(p["radius"].d, p[field].d)
-
-            if field in _added_fields:
-                data[field] += unyt_array(f(rr), units[field])  # Just add the values
-            elif field in _mass_weighted_fields:
-                data[field] += unyt_array(
-                    f(rr) * fd(rr), Unit(units[field])
-                )  # Density weighted values
-
-        # -- Managing Velocities -- #
-        for j, field in enumerate(_mass_weighted_nonfields):
-            if field not in data:
-                data[field] = unyt_array(np.zeros(domain_dimensions), units[field])
-
-            # We do need to add it #
-            data[field] += unyt_array(velocities.d[i][j] * fd(rr), Unit(units[field]))
-
-    if "density" in data:
-        for field in _mass_weighted_fields + _mass_weighted_nonfields:
-            data[field] /= data["density"].d
-    else:
-        mylog.warning(
-            "Failed to obtain a density profile, many fields may be inaccurate."
-        )
-
-    return data
-
-
->>>>>>> d0dd1935
+
 def ensure_ytquantity(x, default_units):
     """Ensures the quantity has units"""
     if isinstance(x, unyt_quantity):
