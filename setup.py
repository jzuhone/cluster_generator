--- conflicted
+++ resolved
@@ -1,15 +1,12 @@
 #!/usr/bin/env python
+from distutils.extension import Extension
+
 import numpy as np
 from Cython.Build import cythonize
-from setuptools import Extension, setup
+from setuptools import setup
 
 # Define the Cython extension module
 cython_utils = Extension(
-<<<<<<< HEAD
-    "cluster_generator.cython_utils",
-    sources=["cluster_generator/cython_utils.pyx"],
-    libraries=["m"],  # Standard math library for C
-=======
     "cluster_generator.opt.cython_utils",
     sources=["cluster_generator/opt/cython_utils.pyx"],
     language="c",
@@ -21,7 +18,6 @@
     sources=["cluster_generator/opt/structures.pyx"],
     language="c",
     libraries=["m"],
->>>>>>> bb7dee8f
     include_dirs=[np.get_include()],
 )
 
@@ -35,22 +31,13 @@
     url="https://github.com/jzuhone/cluster_generator",
     download_url="https://github.com/jzuhone/cluster_generator/tarball/0.1.0",
     install_requires=[
-<<<<<<< HEAD
-        "numpy",
+        "numpy<2",
         "scipy>=1.11.4",
-=======
-        "numpy<2",
-        "scipy",
->>>>>>> bb7dee8f
         "yt",
         "unyt",
         "cython",
         "ruamel.yaml",
         "h5py",
-<<<<<<< HEAD
-        "tqdm",
-=======
->>>>>>> bb7dee8f
     ],
     classifiers=[
         "Intended Audience :: Science/Research",
